--- conflicted
+++ resolved
@@ -73,12 +73,8 @@
     inline Graph* get_graph() { return this->graph; };
 
     void renumber_communities();
-<<<<<<< HEAD
     void renumber_communities(vector<size_t> const& new_membership);
-=======
-    void renumber_communities(vector<size_t> new_membership);
     size_t add_empty_community();
->>>>>>> e5a64fa6
     void from_coarser_partition(MutableVertexPartition* partition);
     void from_coarser_partition(MutableVertexPartition* partition, vector<size_t> const& coarser_membership);
     void from_partition(MutableVertexPartition* partition);
