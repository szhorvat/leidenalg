--- conflicted
+++ resolved
@@ -76,11 +76,7 @@
     void renumber_communities(vector<size_t> const& new_membership);
     size_t add_empty_community();
     void from_coarser_partition(MutableVertexPartition* partition);
-<<<<<<< HEAD
     void from_coarser_partition(MutableVertexPartition* partition, vector<size_t> const& coarser_membership);
-=======
-    void from_coarser_partition(vector<size_t> const& membership);
->>>>>>> d4d094ac
     void from_partition(MutableVertexPartition* partition);
 
     inline double total_weight_in_comm(size_t comm) { return this->_total_weight_in_comm[comm]; };
