#include "GraphHelper.h"

#ifdef DEBUG
  using std::cerr;
  using std::endl;
#endif

vector<size_t> range(size_t n)
{
  vector<size_t> range_vec(n);
  for(size_t i = 0; i<n; i++)
    range_vec[i] = i;
  return range_vec;
}

bool pairCompareReverseSecond(const std::pair<size_t, size_t>& A, const std::pair<size_t, size_t>& B)
{
  if (A.first == B.first)
    return A.second < B.second;
  else
    return A.first > B.first;
}

/****************************************************************************
  The binary Kullback-Leibler divergence.
****************************************************************************/
double KL(double q, double p)
{
  double KL = 0.0;
  if (q > 0.0 && p > 0.0)
    KL += q*log(q/p);
  if (q < 1.0 && p < 1.0)
    KL += (1.0-q)*log((1.0-q)/(1.0-p));
  return KL;
}

Graph::Graph(igraph_t* graph,
  vector<double> edge_weights,
  vector<size_t> node_sizes,
  vector<double> node_self_weights, int correct_self_loops)
{
  this->_graph = graph;
  this->_remove_graph = false;

  if (edge_weights.size() != this->ecount())
    throw Exception("Edge weights vector inconsistent length with the edge count of the graph.");
  this->_edge_weights = edge_weights;
  this->_is_weighted = true;

  if (node_sizes.size() != this->vcount())
    throw Exception("Node size vector inconsistent length with the vertex count of the graph.");
  this->_node_sizes = node_sizes;

  if (node_self_weights.size() != this->vcount())
    throw Exception("Node self weights vector inconsistent length with the vertex count of the graph.");
  this->_node_self_weights = node_self_weights;

  this->_correct_self_loops = correct_self_loops;
  this->init_admin();
}

Graph::Graph(igraph_t* graph,
  vector<double> edge_weights,
  vector<size_t> node_sizes,
  vector<double> node_self_weights)
{
  this->_graph = graph;
  this->_remove_graph = false;

  if (edge_weights.size() != this->ecount())
    throw Exception("Edge weights vector inconsistent length with the edge count of the graph.");
  this->_edge_weights = edge_weights;
  this->_is_weighted = true;

  if (node_sizes.size() != this->vcount())
    throw Exception("Node size vector inconsistent length with the vertex count of the graph.");
  this->_node_sizes = node_sizes;

  this->_node_self_weights = node_self_weights;
  this->init_admin();
}

Graph::Graph(igraph_t* graph,
  vector<double> edge_weights,
  vector<size_t> node_sizes, int correct_self_loops)
{
  this->_graph = graph;
  this->_remove_graph = false;

  if (edge_weights.size() != this->ecount())
    throw Exception("Edge weights vector inconsistent length with the edge count of the graph.");
  this->_edge_weights = edge_weights;
  this->_is_weighted = true;

  if (node_sizes.size() != this->vcount())
    throw Exception("Node size vector inconsistent length with the vertex count of the graph.");
  this->_node_sizes = node_sizes;

  this->_correct_self_loops = correct_self_loops;
  this->init_admin();
  this->set_self_weights();
}

Graph::Graph(igraph_t* graph,
  vector<double> edge_weights,
  vector<size_t> node_sizes)
{
  this->_graph = graph;
  this->_remove_graph = false;
  if (edge_weights.size() != this->ecount())
    throw Exception("Edge weights vector inconsistent length with the edge count of the graph.");
  this->_edge_weights = edge_weights;
  this->_is_weighted = true;

  if (node_sizes.size() != this->vcount())
    throw Exception("Node size vector inconsistent length with the vertex count of the graph.");
  this->_node_sizes = node_sizes;

  this->init_admin();
  this->set_self_weights();
}

Graph::Graph(igraph_t* graph, vector<double> edge_weights, int correct_self_loops)
{
  this->_graph = graph;
  this->_remove_graph = false;
  this->_correct_self_loops = correct_self_loops;
  if (edge_weights.size() != this->ecount())
    throw Exception("Edge weights vector inconsistent length with the edge count of the graph.");
  this->_edge_weights = edge_weights;
  this->_is_weighted = true;
  this->set_default_node_size();
  this->init_admin();
  this->set_self_weights();
}

Graph::Graph(igraph_t* graph, vector<double> edge_weights)
{
  this->_graph = graph;
  this->_remove_graph = false;
  if (edge_weights.size() != this->ecount())
    throw Exception("Edge weights vector inconsistent length with the edge count of the graph.");
  this->_edge_weights = edge_weights;
  this->_is_weighted = true;
  this->set_default_node_size();
  this->init_admin();
  this->set_self_weights();
}

Graph::Graph(igraph_t* graph, int correct_self_loops)
{
  this->_graph = graph;
  this->_remove_graph = false;
  this->_correct_self_loops = correct_self_loops;
  this->set_defaults();
  this->_is_weighted = false;
  this->init_admin();
  this->set_self_weights();
}

Graph::Graph(igraph_t* graph)
{
  this->_graph = graph;
  this->_remove_graph = false;
  this->set_defaults();
  this->_is_weighted = false;
  this->init_admin();
  this->set_self_weights();
}

Graph::Graph()
{
  this->_graph = new igraph_t();
  this->_remove_graph = true;
  this->set_defaults();
  this->_is_weighted = false;
  this->init_admin();
  this->set_self_weights();
}

Graph::~Graph()
{
  if (this->_remove_graph)
  {
    igraph_destroy(this->_graph);
    delete this->_graph;
  }
}

void Graph::set_defaults()
{
  this->set_default_edge_weight();
  this->set_default_node_size();
}

void Graph::set_default_edge_weight()
{
  size_t m = this->ecount();

  // Set default edge weight of 1.0
  this->_edge_weights.clear(); this->_edge_weights.resize(m);
  fill(this->_edge_weights.begin(), this->_edge_weights.end(), 1.0);
  this->_is_weighted = false;
}

void Graph::set_default_node_size()
{
  size_t n = this->vcount();

  // Set default node size of 1
  this->_node_sizes.clear(); this->_node_sizes.resize(n);
  fill(this->_node_sizes.begin(), this->_node_sizes.end(), 1);
}

void Graph::set_self_weights()
{
  size_t n = this->vcount();

  // Set default self_weights of the total weight of any possible self-loops
  this->_node_self_weights.clear(); this->_node_self_weights.resize(n);
  for (size_t v = 0; v < n; v++)
  {
    #ifdef DEBUG
      cerr << "\t" << "Size node " << v << ": " << this->node_size(v) << endl;
    #endif
    double self_weight = 0.0;
    // There should be only one self loop
    igraph_integer_t eid;
    // Get edge id for self loop
    igraph_get_eid(this->_graph, &eid, v, v, this->is_directed(), false);
    if (eid >= 0)
      self_weight = this->edge_weight(eid);

    this->_node_self_weights[v] = self_weight;
    #ifdef DEBUG
      cerr << "\t" << "Self weight node " << v << ": " << self_weight << endl;
    #endif
  }
}

void Graph::init_admin()
{

  size_t m = this->ecount();

  // Determine total weight in the graph.
  this->_total_weight = 0.0;
  for (size_t e = 0; e < m; e++)
    this->_total_weight += this->edge_weight(e);

  // Make sure to multiply by 2 for undirected graphs
  //if (!this->is_directed())
  //  this->_total_weight *= 2.0;

  size_t n = this->vcount();

  this->_total_size = 0;
  for (size_t v = 0; v < n; v++)
    this->_total_size += this->node_size(v);

  igraph_vector_t weights;
  igraph_vector_t res;

  // Strength IN
  igraph_vector_init(&res, n);
  // Copy weights to an igraph_vector_t
  igraph_vector_init_copy(&weights, &this->_edge_weights[0], this->ecount());
  // Calculcate strength
  igraph_strength(this->_graph, &res, igraph_vss_all(), IGRAPH_IN, true, &weights);
  igraph_vector_destroy(&weights);

  // Assign to strength vector
  this->_strength_in.clear();
  this->_strength_in.resize(n);
  for (size_t v = 0; v < n; v++)
    this->_strength_in[v] = VECTOR(res)[v];
  igraph_vector_destroy(&res);

  // Strength OUT
  igraph_vector_init(&res, n);
  // Copy weights to an igraph_vector_t
  igraph_vector_init_copy(&weights, &this->_edge_weights[0], this->ecount());
  // Calculcate strength
  igraph_strength(this->_graph, &res, igraph_vss_all(), IGRAPH_OUT, true, &weights);
  igraph_vector_destroy(&weights);

  // Assign to strength vector
  this->_strength_out.clear();
  this->_strength_out.resize(n);
  for (size_t v = 0; v < n; v++)
    this->_strength_out[v] = VECTOR(res)[v];
  igraph_vector_destroy(&res);

  // Degree IN
  igraph_vector_init(&res, n);
  igraph_degree(this->_graph, &res, igraph_vss_all(), IGRAPH_IN, true);
  this->_degree_in.clear();
  this->_degree_in.resize(n);
  for (size_t v = 0; v < n; v++)
    this->_degree_in[v] = VECTOR(res)[v];
  igraph_vector_destroy(&res);

  // Degree OUT
  igraph_vector_init(&res, n);
  igraph_degree(this->_graph, &res, igraph_vss_all(), IGRAPH_OUT, true);
  this->_degree_out.clear();
  this->_degree_out.resize(n);
  for (size_t v = 0; v < n; v++)
    this->_degree_out[v] = VECTOR(res)[v];
  igraph_vector_destroy(&res);

  // Degree ALL
  igraph_vector_init(&res, n);
  igraph_degree(this->_graph, &res, igraph_vss_all(), IGRAPH_ALL, true);
  this->_degree_all.clear();
  this->_degree_all.resize(n);
  for (size_t v = 0; v < n; v++)
    this->_degree_all[v] = VECTOR(res)[v];
  igraph_vector_destroy(&res);

  // Calculate density;
  double w = this->total_weight();
  size_t n_size = this->total_size();

  // For now we default to not correcting self loops.
  // this->_correct_self_loops = false; (remove this as this is set in the constructor)

  double normalise = 0.0;
  if (this->_correct_self_loops)
    normalise = n_size*n_size;
  else
    normalise = n_size*(n_size - 1);

  if (this->is_directed())
    this->_density = w/normalise;
  else
    this->_density = 2*w/normalise;
}

double Graph::weight_tofrom_community(size_t v, size_t comm, vector<size_t>* membership, igraph_neimode_t mode)
{
  // Weight between vertex and community
  #ifdef DEBUG
    cerr << "double Graph::weight_tofrom_vertex_set(" << v << ", " << comm << ", " << mode << ")." << endl;
  #endif
  double total_w = 0.0;
  size_t degree = this->degree(v, mode);
  igraph_vector_t incident_edges, neighbours;
  igraph_vector_init(&incident_edges, degree);
  igraph_vector_init(&neighbours, degree);
  igraph_incident(this->_graph, &incident_edges, v, mode);
  igraph_neighbors(this->_graph, &neighbours, v, mode);
  for (size_t i = 0; i < degree; i++)
  {
    size_t u = VECTOR(neighbours)[i];

    // If it is an edge to the requested community
    #ifdef DEBUG
      size_t u_comm = (*membership)[u];
    #endif
    if ((*membership)[u] == comm)
    {
      size_t e = VECTOR(incident_edges)[i];
      // Get the weight of the edge
      double w = this->_edge_weights[e];
      // Self loops appear twice here if the graph is undirected, so divide by 2.0 in that case.
      if (u == v && !this->is_directed())
          w /= 2.0;
<<<<<<< HEAD

      #ifdef DEBUG
        cerr << "\t" << "Sum edge (" << v << "-" << u << "), Comm (" << comm << "-" << u_comm << ") weight: " << w << "." << endl;
      #endif

=======
      #ifdef DEBUG
        cerr << "\t" << "Sum edge (" << v << "-" << u << "), Comm (" << comm << "-" << u_comm << ") weight: " << w << "." << endl;
      #endif
>>>>>>> ff67be2f
      total_w += w;
    }
    #ifdef DEBUG
    else
    {
      cerr << "\t" << "Ignore edge (" << v << "-" << u << "), Comm (" << comm << ") weight: " << this->_edge_weights[VECTOR(incident_edges)[i]] << "." << endl;
    }
    #endif
  }
  igraph_vector_destroy(&incident_edges);
  igraph_vector_destroy(&neighbours);
  #ifdef DEBUG
    cerr << "exit Graph::weight_tofrom_vertex_set(" << v << ", " << comm << ", " << mode << ")." << endl;
  #endif
  return total_w;
}

vector< pair<size_t, size_t> >*
Graph::get_neighbour_edges(size_t v, igraph_neimode_t mode)
{
  size_t degree = this->degree(v, mode);
  vector< pair<size_t, size_t> >* neigh_edges
    = new vector< pair<size_t, size_t> >(degree);

  igraph_vector_t incident_edges, neighbours;
  igraph_vector_init(&incident_edges, degree);
  igraph_vector_init(&neighbours, degree);
  igraph_incident(this->_graph, &incident_edges, v, mode);
  igraph_neighbors(this->_graph, &neighbours, v, mode);
  for (size_t i = 0; i < degree; i++)
  {
    size_t e = VECTOR(incident_edges)[i];
    size_t u = VECTOR(neighbours)[i];
    (*neigh_edges)[i] = make_pair(u, e);
  }
  igraph_vector_destroy(&incident_edges);
  igraph_vector_destroy(&neighbours);
  return neigh_edges;
}

vector< size_t >*
Graph::get_neighbours(size_t v, igraph_neimode_t mode)
{
  size_t degree = this->degree(v, mode);

  igraph_vector_t neighbours;
  igraph_vector_init(&neighbours, degree);
  igraph_neighbors(this->_graph, &neighbours, v, mode);
  vector< size_t >* neighs = new vector< size_t >(
    igraph_vector_e_ptr(&neighbours, 0),
    igraph_vector_e_ptr(&neighbours, degree));
  igraph_vector_destroy(&neighbours);
  return neighs;
}

/********************************************************************************
 * This should return a random neighbour in O(1)
 ********************************************************************************/
size_t Graph::get_random_neighbour(size_t v, igraph_neimode_t mode)
{
  size_t node=v;
  size_t rand_neigh = -1;

  if (this->degree(v, mode) <= 0)
    throw Exception("Cannot select a random neighbour for an isolated node.");

  if (igraph_is_directed(this->_graph) && mode != IGRAPH_ALL)
  {
    if (mode == IGRAPH_OUT)
    {
      // Get indices of where neighbours are
      size_t cum_degree_this_node = (size_t) VECTOR(this->_graph->os)[node];
      size_t cum_degree_next_node = (size_t) VECTOR(this->_graph->os)[node+1];
      // Get a random index from them
      size_t rand_neigh_idx = igraph_rng_get_integer(igraph_rng_default(), cum_degree_this_node, cum_degree_next_node - 1);
      // Return the neighbour at that index
      #ifdef DEBUG
        cerr << "Degree: " << this->degree(node, mode) << " diff in cumulative: " << cum_degree_next_node - cum_degree_this_node << endl;
      #endif
      rand_neigh = VECTOR(this->_graph->to)[ (size_t)VECTOR(this->_graph->oi)[rand_neigh_idx] ];
    }
    else if (mode == IGRAPH_IN)
    {
      // Get indices of where neighbours are
      size_t cum_degree_this_node = (size_t) VECTOR(this->_graph->is)[node];
      size_t cum_degree_next_node = (size_t) VECTOR(this->_graph->is)[node+1];
      // Get a random index from them
      size_t rand_neigh_idx = igraph_rng_get_integer(igraph_rng_default(), cum_degree_this_node, cum_degree_next_node - 1);
      #ifdef DEBUG
        cerr << "Degree: " << this->degree(node, mode) << " diff in cumulative: " << cum_degree_next_node - cum_degree_this_node << endl;
      #endif
      // Return the neighbour at that index
      rand_neigh = VECTOR(this->_graph->from)[ (size_t)VECTOR(this->_graph->ii)[rand_neigh_idx] ];
    }
  }
  else
  {
    // both in- and out- neighbors in a directed graph.
    size_t cum_outdegree_this_node = (size_t)VECTOR(this->_graph->os)[node];
    size_t cum_indegree_this_node  = (size_t)VECTOR(this->_graph->is)[node];

    size_t cum_outdegree_next_node = (size_t)VECTOR(this->_graph->os)[node+1];
    size_t cum_indegree_next_node  = (size_t)VECTOR(this->_graph->is)[node+1];

    size_t total_outdegree = cum_outdegree_next_node - cum_outdegree_this_node;
    size_t total_indegree = cum_indegree_next_node - cum_indegree_this_node;

    size_t rand_idx = igraph_rng_get_integer(igraph_rng_default(), 0, total_outdegree + total_indegree - 1);

    #ifdef DEBUG
      cerr << "Degree: " << this->degree(node, mode) << " diff in cumulative: " << total_outdegree + total_indegree << endl;
    #endif
    // From among in or out neighbours?
    if (rand_idx < total_outdegree)
    { // From among outgoing neighbours
      size_t rand_neigh_idx = cum_outdegree_this_node + rand_idx;
      rand_neigh = VECTOR(this->_graph->to)[ (size_t)VECTOR(this->_graph->oi)[rand_neigh_idx] ];
    }
    else
    { // From among incoming neighbours
      size_t rand_neigh_idx = cum_indegree_this_node + rand_idx - total_outdegree;
      rand_neigh = VECTOR(this->_graph->from)[ (size_t)VECTOR(this->_graph->ii)[rand_neigh_idx] ];
    }
  }

  return rand_neigh;
}

/****************************************************************************
  Creates a graph with communities as node and links as weights between
  communities.

  The weight of the edges in the new graph is simply the sum of the weight
  of the edges between the communities. The self weight of a node (i.e. the
  weight of its self loop) is the internal weight of a community. The size
  of a node in the new graph is simply the size of the community in the old
  graph.
*****************************************************************************/
Graph* Graph::collapse_graph(MutableVertexPartition* partition)
{
  #ifdef DEBUG
    cerr << "Graph* Graph::collapse_graph(vector<size_t> membership)" << endl;
  #endif
  size_t n = this->vcount();
  size_t m = this->ecount();

  vector< map<size_t, double> > collapsed_edge_weights(partition->nb_communities());

  igraph_integer_t v, u;
  for (size_t e = 0; e < m; e++)
  {
    double w = this->edge_weight(e);
    igraph_edge(this->_graph, e, &v, &u);
    size_t v_comm = partition->membership((size_t)v);
    size_t u_comm = partition->membership((size_t)u);
    if (collapsed_edge_weights[v_comm].count(u_comm) > 0)
      collapsed_edge_weights[v_comm][u_comm] += w;
    else
      collapsed_edge_weights[v_comm][u_comm] = w;
  }

  // Now create vector for edges, first determined the number of edges
  size_t m_collapsed = 0;
  size_t n_collapsed = partition->nb_communities();

  for (vector< map<size_t, double> >::iterator itr = collapsed_edge_weights.begin();
       itr != collapsed_edge_weights.end(); itr++)
  {
      m_collapsed += itr->size();
  }

  igraph_vector_t edges;
  vector<double> collapsed_weights(m_collapsed, 0.0);
  double total_collapsed_weight = 0.0;

  igraph_vector_init(&edges, 2*m_collapsed); // Vector or edges with edges (edge[0], edge[1]), (edge[2], edge[3]), etc...

  size_t e_idx = 0;
  for (size_t v = 0; v < n_collapsed; v++)
  {
    for (map<size_t, double>::iterator itr = collapsed_edge_weights[v].begin();
         itr != collapsed_edge_weights[v].end(); itr++)
    {
      size_t u = itr->first;
      double w = itr->second;
      VECTOR(edges)[2*e_idx] = v;
      VECTOR(edges)[2*e_idx+1] = u;
      collapsed_weights[e_idx] = w;
      total_collapsed_weight += w;
      if (e_idx >= m_collapsed)
        throw Exception("Maximum number of possible edges exceeded.");
      // next edge
      e_idx += 1;
    }
  }

  double const eps = 1e-6;
  if (fabs(total_collapsed_weight - this->total_weight()) > eps)
    throw Exception("Total collapsed weight is not equal to original weight.");

  // Create graph based on edges
  igraph_t* graph = new igraph_t();
  igraph_create(graph, &edges, n_collapsed, this->is_directed());
  igraph_vector_destroy(&edges);

  if ((size_t) igraph_vcount(graph) != partition->nb_communities())
    throw Exception("Something went wrong with collapsing the graph.");

  // Calculate new node sizes
  vector<size_t> csizes(n_collapsed, 0);
  for (size_t c = 0; c < partition->nb_communities(); c++)
    csizes[c] = partition->csize(c);

  Graph* G = new Graph(graph, collapsed_weights, csizes, this->_correct_self_loops);
  G->_remove_graph = true;
  #ifdef DEBUG
    cerr << "exit Graph::collapse_graph(vector<size_t> membership)" << endl << endl;
  #endif
  return G;
}<|MERGE_RESOLUTION|>--- conflicted
+++ resolved
@@ -366,17 +366,9 @@
       // Self loops appear twice here if the graph is undirected, so divide by 2.0 in that case.
       if (u == v && !this->is_directed())
           w /= 2.0;
-<<<<<<< HEAD
-
       #ifdef DEBUG
         cerr << "\t" << "Sum edge (" << v << "-" << u << "), Comm (" << comm << "-" << u_comm << ") weight: " << w << "." << endl;
       #endif
-
-=======
-      #ifdef DEBUG
-        cerr << "\t" << "Sum edge (" << v << "-" << u << "), Comm (" << comm << "-" << u_comm << ") weight: " << w << "." << endl;
-      #endif
->>>>>>> ff67be2f
       total_w += w;
     }
     #ifdef DEBUG
