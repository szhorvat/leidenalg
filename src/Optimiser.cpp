--- conflicted
+++ resolved
@@ -154,14 +154,9 @@
     #endif
 
     // Collapse graph (i.e. community graph)
-<<<<<<< HEAD
     // If we do refine the partition, we separate communities in slightly more
     // fine-grained parts for which we collapse the graph.
     vector<MutableVertexPartition*> sub_collapsed_partitions(nb_layers);
-=======
-    vector<Graph*> new_collapsed_graphs(nb_layers);
-    vector<MutableVertexPartition*> new_collapsed_partitions(nb_layers);
->>>>>>> ca5b89f8
 
     vector<Graph*> new_collapsed_graphs(nb_layers);
     vector<MutableVertexPartition*> new_collapsed_partitions(nb_layers);
