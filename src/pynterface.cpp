#include "pynterface.h"

#ifdef __cplusplus
extern "C"
{
#endif
  static PyObject* _find_partition_multiplex(PyObject *self, PyObject *args, PyObject *keywds)
  {
    PyObject* py_layers = NULL;
    int consider_comms = Optimiser::ALL_NEIGH_COMMS;

    if (!PyArg_ParseTuple(args, "Oi", &py_layers, &consider_comms))
        return NULL;

    size_t nb_layers = PyList_Size(py_layers);

    #ifdef DEBUG
      cerr << "Parsing " << nb_layers << " layers." << endl;
    #endif

    #ifdef DEBUG
      cerr << "Consider comms " << consider_comms << " ." << endl;
    #endif

    // This is all done per layer.
    PyObject* py_obj_graph = NULL;
    char* method = "Modularity";
    double layer_weight = 1.0;
    PyObject* py_initial_membership = NULL;
    PyObject* py_weights = NULL;
    double resolution_parameter = 1.0;

    vector<MutableVertexPartition*> partitions(nb_layers, NULL);
    vector<double> layer_weights(nb_layers, 1.0);
    MutableVertexPartition* partition;
    for (size_t layer = 0; layer < nb_layers; layer++)
    {
      PyObject* layer_args = PyList_GetItem(py_layers, layer);
      #ifdef DEBUG
        cerr << "Got layer " << layer << " arguments." << endl;
      #endif
      PyArg_ParseTuple(layer_args, "OsdOOd", &py_obj_graph, &method, &layer_weight, &py_initial_membership, &py_weights, &resolution_parameter);
      #ifdef DEBUG
        cerr << "Got parameters: py_obj_graph=" << py_obj_graph
             << ", method=" << method
             << ", layer_weight=" << layer_weight
             << ", py_initial_membership=" << py_initial_membership
             << ", py_weights=" << py_weights
             << ", resolution_parameter=" << resolution_parameter
             << endl;
      #endif
      partition = create_partition_from_py(py_obj_graph, method, py_initial_membership, py_weights, resolution_parameter);
      partitions[layer] = partition;
      layer_weights[layer] = layer_weight;
    }

    size_t n;

    n = partitions[0]->get_graph()->vcount();

    for (size_t layer = 0; layer < nb_layers; layer++)
    {
      if (n != partition->get_graph()->vcount())
      {
        // First clean up before returning error.
        for (size_t layer; layer < nb_layers; layer++)
        {
          delete partitions[layer]->get_graph();
          delete partitions[layer];
        }

        PyErr_SetString(PyExc_ValueError, "Inconsistent number of nodes.");
        return NULL;
      }
    }

    Optimiser opt;
    opt.consider_comms = consider_comms;

    double q = opt.optimize_partition(partitions, layer_weights);

    // The membership should be the same in all partitions
    // so simply take the first one.
    partition = partitions[0];
    PyObject* membership = PyList_New(n);
    for (size_t v = 0; v < n; v++)
    {
      #if PY_MAJOR_VERSION >= 3
        PyObject* item = PyLong_FromLong(partition->membership(v));
      #else
        PyObject* item = PyInt_FromLong(partition->membership(v));
      #endif
      PyList_SetItem(membership, v, item);
    }

    for (size_t layer; layer < nb_layers; layer++)
    {
      delete partitions[layer]->get_graph();
      delete partitions[layer];
    }

    return Py_BuildValue("Od", membership, q);
  }

  static PyObject* _find_partition(PyObject *self, PyObject *args, PyObject *keywds)
  {
    PyObject* py_obj_graph = NULL;
    PyObject* py_initial_membership = NULL;
    char* method = "Modularity";
    PyObject* py_weights = NULL;
    double resolution_parameter = 1.0;
    int consider_comms = Optimiser::ALL_NEIGH_COMMS;

    static char* kwlist[] = {"graph", "method", "initial_membership", "weights", "resolution_parameter", "consider_all_comms", NULL};

    if (!PyArg_ParseTupleAndKeywords(args, keywds, "Os|OOdi", kwlist,
                                     &py_obj_graph, &method, &py_initial_membership, &py_weights, &resolution_parameter, &consider_comms))
        return NULL;

    #ifdef DEBUG
      cerr << "Consider comms " << consider_comms << " ." << endl;
    #endif

    Optimiser opt;
    opt.consider_comms = consider_comms;
<<<<<<< HEAD
=======
    opt.smart_local_move = true;
>>>>>>> 231887c9
    opt.move_individual = true;
    opt.consider_empty_community = true;

    MutableVertexPartition* partition = create_partition_from_py(py_obj_graph, method, py_initial_membership, py_weights, resolution_parameter);

    #ifdef DEBUG
      cerr << "Using partition at address " << partition << endl;
    #endif

    if (partition == NULL)
    {
      if (PyErr_Occurred() == NULL)
        PyErr_SetString(PyExc_ValueError, "Could not initialize partition. Please check parameters or contact the maintainer.");
      return NULL;
    }

    opt.optimize_partition(partition);

    #ifdef DEBUG
      cerr << "Partition contains " << partition->nb_communities() << " communities, quality "
           << partition->quality() << "." << endl;
    #endif

    size_t n = partition->get_graph()->vcount();
    PyObject* membership = PyList_New(n);
    for (size_t v = 0; v < n; v++)
    {
      #if PY_MAJOR_VERSION >= 3
        PyObject* item = PyLong_FromLong(partition->membership(v));
      #else
        PyObject* item = PyInt_FromLong(partition->membership(v));
      #endif
      PyList_SetItem(membership, v, item);
    }

    double q = partition->quality();

    delete partition->get_graph();
    delete partition;

    PyObject* result = Py_BuildValue("Od", membership, q);
    Py_DECREF(membership);
    return result;
  }

  static PyObject* _quality(PyObject *self, PyObject *args, PyObject *keywds)
  {
    PyObject* py_obj_graph = NULL;
    PyObject* py_membership = NULL;
    char* method = "Modularity";
    PyObject* py_weights = NULL;
    double resolution_parameter = 1.0;

    static char* kwlist[] = {"graph", "membership", "method", "weights", "resolution_parameter", NULL};

    #ifdef DEBUG
      cerr << "Parsing arguments..." << endl;
    #endif

    if (!PyArg_ParseTupleAndKeywords(args, keywds, "OO|sOd", kwlist,
                                     &py_obj_graph, &py_membership, &method, &py_weights, &resolution_parameter))
        return NULL;

    #ifdef DEBUG
      cerr << "Method: " << method << endl;
    #endif

    MutableVertexPartition* partition = create_partition_from_py(py_obj_graph, method, py_membership, py_weights, resolution_parameter);

    if (partition == NULL)
    {
        if (PyErr_Occurred() == NULL)
          PyErr_SetString(PyExc_ValueError, "Could not initialize partition. Please check parameters or contact the maintainer.");
        return NULL;
    }

    double q = partition->quality();
    delete partition->get_graph(); // Don't forget to remove the graph
    delete partition;

    return Py_BuildValue("d", q);
  }

  static MutableVertexPartition* create_partition(Graph* graph, char* method, vector<size_t>* initial_membership, double resolution_parameter)
  {
    MutableVertexPartition* partition;
    #ifdef DEBUG
      cerr << "Creating partition for graph at address " << graph
           << " for method " << method << " using resolution " << resolution_parameter
           << " (if relevant)." << endl;
    #endif
    if (strcmp(method, "Modularity") == 0)
    {
      if (initial_membership != NULL)
        partition = new ModularityVertexPartition(graph, *initial_membership);
      else
        partition = new ModularityVertexPartition(graph);
    }
    else if (strcmp(method, "Significance") == 0)
    {
      // Make sure no weight has been indicated, because Significance is not suited for that.
      if (graph->is_weighted())
      {
        PyErr_SetString(PyExc_ValueError, "Significance is not suited for optimisation on weighted graphs. Please consider a different method.");
        delete graph;
        return NULL;
      }
      if (initial_membership != NULL)
        partition = new SignificanceVertexPartition(graph, *initial_membership, resolution_parameter);
      else
        partition = new SignificanceVertexPartition(graph, resolution_parameter);
    }
    else if (strcmp(method, "Surprise") == 0)
    {
      if (initial_membership != NULL)
        partition = new SurpriseVertexPartition(graph, *initial_membership, resolution_parameter);
      else
        partition = new SurpriseVertexPartition(graph, resolution_parameter);
    }
    else if (strcmp(method, "RBConfiguration") == 0)
    {
      if (initial_membership != NULL)
        partition = new RBConfigurationVertexPartition(graph, *initial_membership, resolution_parameter);
      else
        partition = new RBConfigurationVertexPartition(graph, resolution_parameter);
    }
    else if (strcmp(method, "RBER") == 0)
    {
      if (initial_membership != NULL)
        partition = new RBERVertexPartition(graph, *initial_membership, resolution_parameter);
      else
        partition = new RBERVertexPartition(graph, resolution_parameter);
    }
    else if (strcmp(method, "CPM") == 0)
    {
      if (initial_membership != NULL)
        partition = new CPMVertexPartition(graph, *initial_membership, resolution_parameter);
      else
        partition = new CPMVertexPartition(graph, resolution_parameter);
    }
    else
    {
      PyErr_SetString(PyExc_ValueError, "Non-existing method for optimization specified.");
      delete graph;
      return NULL;
    }
    #ifdef DEBUG
      cerr << "Created partition at address " << partition << endl;
    #endif
    return partition;
  }

  // The graph is also created, don't forget to remove it!
  static MutableVertexPartition* create_partition_from_py(PyObject* py_obj_graph, char* method, PyObject* py_initial_membership, PyObject* py_weights, double resolution_parameter)
  {
    #if PY_MAJOR_VERSION >= 3
      igraph_t* py_graph = (igraph_t*) PyCapsule_GetPointer(py_obj_graph, NULL);
    #else
      igraph_t* py_graph = (igraph_t*) PyCObject_AsVoidPtr(py_obj_graph);
    #endif
    #ifdef DEBUG
      cerr << "Got igraph_t " << py_graph << endl;
    #endif

    // If necessary create a weighted graph
    Graph* graph = NULL;
    #ifdef DEBUG
      cerr << "Creating graph."<< endl;
    #endif
    if (py_weights != NULL && py_weights != Py_None)
    {
      #ifdef DEBUG
        cerr << "Reading weights." << endl;
      #endif
      vector<double> weights;
      size_t m = PyList_Size(py_weights);
      weights.resize(m);
      for (size_t e = 0; e < m; e++)
        weights[e] = PyFloat_AsDouble(PyList_GetItem(py_weights, e));

      graph = new Graph(py_graph, weights);
    }
    else
    {
      graph = new Graph(py_graph);
    }
    #ifdef DEBUG
      cerr << "Created graph " << graph << endl;
      cerr << "Number of nodes " << graph->vcount() << endl;
      cerr << "Number of edges " << graph->ecount() << endl;
      cerr << "Total weight " << graph->total_weight() << endl;
    #endif

    vector<size_t> initial_membership;
    int has_initial_membership = false;
    // If necessary create an initial partition
    if (py_initial_membership != NULL && py_initial_membership != Py_None)
    {
      #ifdef DEBUG
        cerr << "Reading initial membership." << endl;
      #endif
      has_initial_membership = true;
      size_t n = PyList_Size(py_initial_membership);
      initial_membership.resize(n);
      for (size_t v = 0; v < n; v++)
        initial_membership[v] = PyLong_AsLong(PyList_GetItem(py_initial_membership, v));
    }

    MutableVertexPartition* partition;
    if (has_initial_membership)
      partition = create_partition(graph, method, &initial_membership, resolution_parameter);
    else
      partition = create_partition(graph, method, NULL, resolution_parameter);

    return partition;
  }

#ifdef __cplusplus
}
#endif<|MERGE_RESOLUTION|>--- conflicted
+++ resolved
@@ -123,10 +123,7 @@
 
     Optimiser opt;
     opt.consider_comms = consider_comms;
-<<<<<<< HEAD
-=======
     opt.smart_local_move = true;
->>>>>>> 231887c9
     opt.move_individual = true;
     opt.consider_empty_community = true;
 
